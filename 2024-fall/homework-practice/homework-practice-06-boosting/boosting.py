from __future__ import annotations

from collections import defaultdict

import numpy as np
from sklearn.metrics import roc_auc_score
from sklearn.tree import DecisionTreeRegressor
import plotly.express as px

from typing import Optional


def score(clf, x, y):
    return roc_auc_score(y == 1, clf.predict_proba(x)[:, 1])


class Boosting:

    def __init__(
        self,
<<<<<<< HEAD
        base_model_class=DecisionTreeRegressor,
        base_model_params: Optional[dict] = None,
        n_estimators: int = 10,
        learning_rate: float = 0.1,
        early_stopping_rounds: int | None = None,
=======
        base_model_class = DecisionTreeRegressor,
        base_model_params: Optional[dict] = None,
        n_estimators: int = 10,
        learning_rate: float = 0.1,
>>>>>>> d953fa1e
    ):
        self.base_model_class = base_model_class
        self.base_model_params: dict = {} if base_model_params is None else base_model_params

        self.n_estimators: int = n_estimators

        self.models: list = []
        self.gammas: list = []

        self.learning_rate: float = learning_rate

<<<<<<< HEAD
        self.history = defaultdict(list)
=======
        self.history = defaultdict(list) # {"train_roc_auc": [], "train_loss": [], ...}
>>>>>>> d953fa1e

        self.early_stopping_rounds = early_stopping_rounds

        self.sigmoid = lambda x: 1 / (1 + np.exp(-x))
        self.loss_fn = lambda y, z: -np.log(self.sigmoid(y * z)).mean()
        self.loss_derivative = lambda y, z: z * np.exp(np.log(y))  # Исправьте формулу на правильную. 

    def partial_fit(self, X, y):
<<<<<<< HEAD
        model = self.base_model_class(
            **self.base_model_params).fit(X, y)

        return model

=======
        raise Exception("partial_fit method not implemented")

>>>>>>> d953fa1e
    def fit(self, X_train, y_train, X_val=None, y_val=None, plot=False):
        """
        :param X_train: features array (train set)
        :param y_train: targets array (train set)
        :param X_val: features array (eval set)
        :param y_val: targets array (eval set)
        :param plot: bool 
        """
        train_predictions = np.zeros(y_train.shape[0])
<<<<<<< HEAD
        if X_val is not None:
            val_predictions = np.zeros(y_val.shape[0])

        bad_rounds_counter = 0

        for i in range(self.n_estimators):

            s = - self.loss_derivative(y_train, train_predictions)

            model = self.partial_fit(X_train, s)

            train_model_predictions = model.predict(X_train)

            gamma = self.find_optimal_gamma(
                y_train, train_predictions, train_model_predictions)

            self.gammas.append(gamma)
            self.models.append(model)

            train_predictions += self.learning_rate * gamma * train_model_predictions
            self.history['train_loss'].append(
                self.loss_fn(y_train, train_predictions))

            self.history['train_roc_auc'].append(
                roc_auc_score(y_train, self.sigmoid(train_predictions)))

            if X_val is not None:
                val_model_predictions = model.predict(X_val)
                val_predictions += self.learning_rate * gamma * val_model_predictions

                self.history['val_loss'].append(
                    self.loss_fn(y_val, val_predictions))
                
                self.history['val_roc_auc'].append(
                    roc_auc_score(y_val, self.sigmoid(val_predictions)))

                if i > 1 and self.history['val_loss'][-1] > self.history['val_loss'][-2]:
                    bad_rounds_counter += 1
                else:
                    bad_rounds_counter = 0

                if self.early_stopping_rounds and bad_rounds_counter > self.early_stopping_rounds:
                    if plot:
                        self.plot_history()

                    return

        if plot:
            self.plot_history()

    def predict_proba(self, X):
        pred = np.zeros(X.shape[0])

        for model, gamma in zip(self.models, self.gammas):
            pred += self.learning_rate * gamma * model.predict(X)

        proba = self.sigmoid(pred)
        return np.vstack([1 - proba, proba]).T
=======

        for _ in range(self.n_estimators):
            self.partial_fit(...)

        if plot:
            self.plot_history(...)

    def predict_proba(self, X):
        raise Exception("predict_proba method not implemented")
>>>>>>> d953fa1e

    def find_optimal_gamma(self, y, old_predictions, new_predictions) -> float:
        gammas = np.linspace(start=0, stop=1, num=100)
        losses = [self.loss_fn(y, old_predictions +
                               gamma * new_predictions) for gamma in gammas]
        return gammas[np.argmin(losses)]

    def score(self, X, y):
        return score(self, X, y)
<<<<<<< HEAD

    def plot_history(self):

        if self.history['valid_loss'] is not None:
            history_df = {
                'n_estimators': np.arange(1, len(self.history['train_loss']) + 1),
                'train_loss': self.history['train_loss'],
                'val_loss': self.history['val_loss'],
                'train_roc_auc': self.history['train_roc_auc'],
                'val_roc_auc': self.history['val_roc_auc']
            }

            px.line(history_df, x='n_estimators', y=[
                'train_loss', 'val_loss']).update_yaxes(title_text='loss').show(renderer='png')

            px.line(history_df, x='n_estimators', y=[
                'train_roc_auc', 'val_roc_auc']).update_yaxes(title_text='roc_auc').show(renderer='png')
        else:

            history_df = {
                'n_estimators': np.arange(1,  len(self.history['train_loss']) + 1),
                'train_loss': self.history['train_loss'],
                'train_roc_auc': self.history['train_roc_auc'],
            }

            px.line(history_df, x='n_estimators', y=[
                'train_loss']).update_yaxes(title_text='loss').show(renderer='png')

            px.line(history_df, x='n_estimators', y=[
                'train_roc_auc']).update_yaxes(title_text='roc_auc').show(renderer='png')
=======
        
    def plot_history(self, X, y):
        """
        :param X: features array (any set)
        :param y: targets array (any set)
        """
        raise Exception("plot_history method not implemented")
>>>>>>> d953fa1e
<|MERGE_RESOLUTION|>--- conflicted
+++ resolved
@@ -18,19 +18,13 @@
 
     def __init__(
         self,
-<<<<<<< HEAD
         base_model_class=DecisionTreeRegressor,
         base_model_params: Optional[dict] = None,
         n_estimators: int = 10,
         learning_rate: float = 0.1,
         early_stopping_rounds: int | None = None,
-=======
-        base_model_class = DecisionTreeRegressor,
-        base_model_params: Optional[dict] = None,
-        n_estimators: int = 10,
-        learning_rate: float = 0.1,
->>>>>>> d953fa1e
     ):
+        self.base_model_class = base_model_class
         self.base_model_class = base_model_class
         self.base_model_params: dict = {} if base_model_params is None else base_model_params
 
@@ -41,11 +35,7 @@
 
         self.learning_rate: float = learning_rate
 
-<<<<<<< HEAD
         self.history = defaultdict(list)
-=======
-        self.history = defaultdict(list) # {"train_roc_auc": [], "train_loss": [], ...}
->>>>>>> d953fa1e
 
         self.early_stopping_rounds = early_stopping_rounds
 
@@ -54,26 +44,25 @@
         self.loss_derivative = lambda y, z: z * np.exp(np.log(y))  # Исправьте формулу на правильную. 
 
     def partial_fit(self, X, y):
-<<<<<<< HEAD
         model = self.base_model_class(
             **self.base_model_params).fit(X, y)
 
         return model
 
-=======
-        raise Exception("partial_fit method not implemented")
-
->>>>>>> d953fa1e
+    def fit(self, X_train, y_train, X_val=None, y_val=None, plot=False):
     def fit(self, X_train, y_train, X_val=None, y_val=None, plot=False):
         """
+        :param X_train: features array (train set)
         :param X_train: features array (train set)
         :param y_train: targets array (train set)
         :param X_val: features array (eval set)
         :param y_val: targets array (eval set)
         :param plot: bool 
+        :param X_val: features array (eval set)
+        :param y_val: targets array (eval set)
+        :param plot: bool 
         """
         train_predictions = np.zeros(y_train.shape[0])
-<<<<<<< HEAD
         if X_val is not None:
             val_predictions = np.zeros(y_val.shape[0])
 
@@ -132,17 +121,6 @@
 
         proba = self.sigmoid(pred)
         return np.vstack([1 - proba, proba]).T
-=======
-
-        for _ in range(self.n_estimators):
-            self.partial_fit(...)
-
-        if plot:
-            self.plot_history(...)
-
-    def predict_proba(self, X):
-        raise Exception("predict_proba method not implemented")
->>>>>>> d953fa1e
 
     def find_optimal_gamma(self, y, old_predictions, new_predictions) -> float:
         gammas = np.linspace(start=0, stop=1, num=100)
@@ -152,7 +130,6 @@
 
     def score(self, X, y):
         return score(self, X, y)
-<<<<<<< HEAD
 
     def plot_history(self):
 
@@ -182,13 +159,4 @@
                 'train_loss']).update_yaxes(title_text='loss').show(renderer='png')
 
             px.line(history_df, x='n_estimators', y=[
-                'train_roc_auc']).update_yaxes(title_text='roc_auc').show(renderer='png')
-=======
-        
-    def plot_history(self, X, y):
-        """
-        :param X: features array (any set)
-        :param y: targets array (any set)
-        """
-        raise Exception("plot_history method not implemented")
->>>>>>> d953fa1e
+                'train_roc_auc']).update_yaxes(title_text='roc_auc').show(renderer='png')